--- conflicted
+++ resolved
@@ -1,8 +1,4 @@
-<<<<<<< HEAD
 __version__ = '1.1.0'
-=======
-__version__ = '1.0.4'
->>>>>>> aa899774
 
 from gymnasium.envs.registration import register
 
