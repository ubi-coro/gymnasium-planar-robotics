--- conflicted
+++ resolved
@@ -1159,14 +1159,8 @@
             + ' pos="0 0 4" dir="0 0 -1" name="light0"/>'
             + f'\n\t\t<geom name="ground_plane" pos="{x_pos_table} {y_pos_table} {-self.tile_size[2] * 2 - self.table_height}" '
             + 'type="plane" size="10 10 10" material="floor_mat"/>'
-<<<<<<< HEAD
-            + f'\n\t\t<geom name="table" pos="{x_pos_table} {y_pos_table} {-self.tile_size[2] - self.table_height / 2}" '
-            + f'size="{(self.num_tiles_x * (self.tile_size[0] * 2) + 0.1) / 2} '
-            + f'{(self.num_tiles_y * (self.tile_size[1] * 2) + 0.1) / 2} '
-=======
             + f'\n\t\t<geom name="table" pos="{x_pos_table} {y_pos_table} {-self.tile_size[2] - self.table_height / 2}" size='
             + f'"{(self.num_tiles_x * (self.tile_size[0] * 2) + 0.1) / 2} {(self.num_tiles_y * (self.tile_size[1] * 2) + 0.1) / 2} '
->>>>>>> aa899774
             + f'{self.table_height / 2}" type="box" material="gray" mass="20"/>'
             + '\n\n\t\t<!-- tiles -->'
             + f'\n\t\t<body name="tile_body" childclass="planar_robotics" pos="0 0 {-self.tile_size[2]}" gravcomp="1">'
